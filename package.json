--- conflicted
+++ resolved
@@ -26,10 +26,7 @@
   },
   "scripts": {
     "dev": "concurrently -k -n UI,MAIN \"pnpm --filter ./apps/ui dev\" \"cross-env VITE_DEV_SERVER_URL=http://localhost:5174 pnpm --filter ./apps/main dev\"",
-<<<<<<< HEAD
     "license-server": "tsx scripts/licence-server.ts",
-=======
->>>>>>> 593414b4
     "build": "pnpm -r run build",
     "start:prod": "pnpm --filter ./apps/main exec electron .",
     "test": "vitest",
