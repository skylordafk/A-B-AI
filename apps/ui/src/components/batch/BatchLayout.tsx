import React from 'react';

interface BatchLayoutProps {
  concurrency: number;
  onConcurrencyChange: (value: number) => void;
  onNavigateToChat: () => void;
  onOpenTemplateBrowser: () => void;
}

export default function BatchLayout({
  concurrency,
  onConcurrencyChange,
  onNavigateToChat,
  onOpenTemplateBrowser,
}: BatchLayoutProps) {
  return (
    <div className="bg-[var(--bg-secondary)] border-b border-[var(--border)] px-6 py-4">
      <div className="flex items-center justify-between">
        <div className="flex items-center gap-6">
          <h1 className="text-2xl font-bold text-[var(--text-primary)]">Batch Prompting</h1>

          <div className="flex items-center gap-3">
            <label htmlFor="concurrency" className="text-[var(--text-secondary)] text-sm">
              Concurrency:
            </label>
            <input
              id="concurrency"
              type="range"
              min="1"
              max="10"
              value={concurrency}
              onChange={(e) => onConcurrencyChange(parseInt(e.target.value))}
              className="w-32"
            />
            <span className="text-[var(--text-primary)] text-sm font-medium w-8">
              {concurrency}
            </span>
          </div>
        </div>

<<<<<<< HEAD
        <div className="flex items-center">
=======
        <div className="flex items-center gap-4">
          <button
            onClick={onOpenTemplateBrowser}
            className="text-sm text-blue-600 hover:text-blue-700 dark:text-blue-400 dark:hover:text-blue-300 font-medium"
          >
            Browse Templates
          </button>

          <a
            href="/batch-template.csv"
            download="batch-template.csv"
            className="text-sm text-[var(--text-secondary)] hover:text-[var(--text-primary)] transition-colors"
          >
            Download basic template
          </a>

>>>>>>> 684fbe7f
          <button
            onClick={onNavigateToChat}
            className="px-4 py-2 text-sm bg-[var(--bg-primary)] border border-[var(--border)] text-[var(--text-primary)] rounded-md hover:bg-[var(--border)] transition-colors"
          >
            Back to Chat
          </button>
        </div>
      </div>
    </div>
  );
}<|MERGE_RESOLUTION|>--- conflicted
+++ resolved
@@ -38,9 +38,6 @@
           </div>
         </div>
 
-<<<<<<< HEAD
-        <div className="flex items-center">
-=======
         <div className="flex items-center gap-4">
           <button
             onClick={onOpenTemplateBrowser}
@@ -56,8 +53,6 @@
           >
             Download basic template
           </a>
-
->>>>>>> 684fbe7f
           <button
             onClick={onNavigateToChat}
             className="px-4 py-2 text-sm bg-[var(--bg-primary)] border border-[var(--border)] text-[var(--text-primary)] rounded-md hover:bg-[var(--border)] transition-colors"
